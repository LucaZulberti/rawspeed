--- conflicted
+++ resolved
@@ -19,161 +19,53 @@
     Foundation, Inc., 51 Franklin Street, Fifth Floor, Boston, MA 02110-1301 USA
 */
 
+#include "common/DngOpcodes.h"
 #include "common/Common.h"                // for uint32...
 #include "common/Point.h"                 // for iRectangle2D
-#include "common/DngOpcodes.h"
 #include "common/RawImage.h"              // for RawImage, RawImageData
 #include "common/Threading.h"             // for pthread_mutex_lock, pthrea...
 #include "decoders/RawDecoderException.h" // for ThrowRDE
 #include "io/Endianness.h"
-#include "tiff/TiffEntry.h"               // for TiffEntry
-#include <cmath>                          // for pow
+#include "tiff/TiffEntry.h" // for TiffEntry
+#include <cmath>            // for pow
 
 using namespace std;
 
 namespace RawSpeed {
 
-class DngOpcode
-{
-<<<<<<< HEAD
-  host = getHostEndianness();
-  const uchar8* data = entry->getData(entry->count);
-  uint32 entry_size = entry->count;
-
-  if (entry_size < 20)
-    ThrowRDE("Not enough bytes to read a single opcode");
-
-  uint32 opcode_count = getULong(&data[0]);
-  int bytes_used = 4;
-  for (uint32 i = 0; i < opcode_count; i++) {
-    if ((int)entry_size - bytes_used < 16)
-      ThrowRDE("Not enough bytes to read a new opcode");
-
-    uint32 code = getULong(&data[bytes_used]);
-    //uint32 version = getULong(&data[bytes_used+4]);
-    uint32 flags = getULong(&data[bytes_used+8]);
-    uint32 expected_size = getULong(&data[bytes_used+12]);
-    bytes_used += 16;
-    uint32 opcode_used = 0;
-    switch (code)
-    {
-      case 4:
-        mOpcodes.push_back(new OpcodeFixBadPixelsConstant(&data[bytes_used], entry_size - bytes_used, &opcode_used));
-        break;
-      case 5:
-        mOpcodes.push_back(new OpcodeFixBadPixelsList(&data[bytes_used], entry_size - bytes_used, &opcode_used));
-        break;
-      case 6:
-        mOpcodes.push_back(new OpcodeTrimBounds(&data[bytes_used], entry_size - bytes_used, &opcode_used));
-        break;
-      case 7:
-        mOpcodes.push_back(new OpcodeMapTable(&data[bytes_used], entry_size - bytes_used, &opcode_used));
-        break;
-      case 8:
-        mOpcodes.push_back(new OpcodeMapPolynomial(&data[bytes_used], entry_size - bytes_used, &opcode_used));
-        break;
-      case 10:
-        mOpcodes.push_back(new OpcodeDeltaPerRow(&data[bytes_used], entry_size - bytes_used, &opcode_used));
-        break;
-      case 11:
-        mOpcodes.push_back(new OpcodeDeltaPerCol(&data[bytes_used], entry_size - bytes_used, &opcode_used));
-        break;
-      case 12:
-        mOpcodes.push_back(new OpcodeScalePerRow(&data[bytes_used], entry_size - bytes_used, &opcode_used));
-        break;
-      case 13:
-        mOpcodes.push_back(new OpcodeScalePerCol(&data[bytes_used], entry_size - bytes_used, &opcode_used));
-        break;
-      default:
-        // Throw Error if not marked as optional
-        if (!(flags & 1))
-          ThrowRDE("Unsupported Opcode: %d", code);
-    }
-    if (opcode_used != expected_size)
-      ThrowRDE("Inconsistent length of opcode");
-    bytes_used += opcode_used;
-  }
-}
-=======
+class DngOpcode {
 public:
   virtual ~DngOpcode() = default;
->>>>>>> 3cfe4da1
 
   // Will be called once before processing.
   // Can be used for preparing pre-calculated values, etc.
   virtual void setup(const RawImage& ri) {}
 
-<<<<<<< HEAD
-/* TODO: Apply in separate threads */
-RawImage& DngOpcodes::applyOpCodes( RawImage &img )
-{
-  size_t codes = mOpcodes.size();
-  for (uint32 i = 0; i < codes; i++)
-  {
-    DngOpcode* code = mOpcodes[i];
-    RawImage img_out = code->createOutput(img);
-    iRectangle2D fullImage(0,0,img->dim.x, img->dim.y);
-
-    if (!code->mAoi.isThisInside(fullImage))
-      ThrowRDE("Area of interest not inside image!");
-    if (code->mAoi.hasPositiveArea()) {
-      code->apply(img, img_out, code->mAoi.getTop(), code->mAoi.getBottom());
-      img = img_out;
-    }
-  }
-  return img;
-}
-=======
   // Will be called for actual processing.
   virtual void apply(RawImage& ri) = 0;
 };
->>>>>>> 3cfe4da1
-
-// ****************************************************************************
-
-class FixBadPixelsConstant : public DngOpcode
-{
-<<<<<<< HEAD
-  if (param_max_bytes < 8)
-    ThrowRDE("Not enough data to read parameters, only %u bytes left.",
-             param_max_bytes);
-  mValue = getLong(&parameters[0]);
-  // Bayer Phase not used
-  *bytes_used = 8;
-  mFlags = MultiThreaded;
-}
-
-RawImage& OpcodeFixBadPixelsConstant::createOutput( RawImage &in )
-{
-  // These limitations are present within the DNG SDK as well.
-  if (in->getDataType() != TYPE_USHORT16)
-    ThrowRDE("Only 16 bit images supported");
-
-  if (in->getCpp() > 1)
-    ThrowRDE("This operation is only supported with 1 component");
-=======
+
+// ****************************************************************************
+
+class FixBadPixelsConstant : public DngOpcode {
   uint32 value;
 
 public:
-  FixBadPixelsConstant(ByteStream& bs)
-  {
+  FixBadPixelsConstant(ByteStream& bs) {
     value = bs.getU32();
     bs.getU32(); // Bayer Phase not used
   }
 
-  void setup(const RawImage& ri) override
-  {
+  void setup(const RawImage& ri) override {
     // These limitations are present within the DNG SDK as well.
     if (ri->getDataType() != TYPE_USHORT16)
-      ThrowRDE("FixBadPixelsConstant: Only 16 bit images supported");
->>>>>>> 3cfe4da1
+      ThrowRDE("Only 16 bit images supported");
 
     if (ri->getCpp() > 1)
-      ThrowRDE("FixBadPixelsConstant: Only 1 component images supported");
-  }
-
-  void apply(RawImage& ri) override
-  {
+      ThrowRDE("Only 1 component images supported");
+  }
+
+  void apply(RawImage& ri) override {
     iPoint2D crop = ri->getCropOffset();
     uint32 offset = crop.x | (crop.y << 16);
     for (auto y = 0; y < ri->dim.y; ++y) {
@@ -188,34 +80,11 @@
 
 // ****************************************************************************
 
-class FixBadPixelsList : public DngOpcode
-{
-<<<<<<< HEAD
-  if (param_max_bytes < 12)
-    ThrowRDE("Not enough data to read parameters, only %u bytes left.",
-             param_max_bytes);
-  // Skip phase - we don't care
-  uint64 BadPointCount = getULong(&parameters[4]);
-  uint64 BadRectCount = getULong(&parameters[8]);
-  bytes_used[0] = 12;
-
-  if (12 + BadPointCount * 8 + BadRectCount * 16 > (uint64) param_max_bytes)
-    ThrowRDE("Ran out parameter space, only %u bytes left.", param_max_bytes);
-
-  // Read points
-  for (uint64 i = 0; i < BadPointCount; i++) {
-    auto BadPointRow = (uint32)getLong(&parameters[bytes_used[0]]);
-    auto BadPointCol = (uint32)getLong(&parameters[bytes_used[0] + 4]);
-    bytes_used[0] += 8;
-    bad_pos.push_back(BadPointRow | (BadPointCol << 16));
-  }
-=======
+class FixBadPixelsList : public DngOpcode {
   std::vector<uint32> badPixels;
->>>>>>> 3cfe4da1
-
-public:
-  FixBadPixelsList(ByteStream& bs)
-  {
+
+public:
+  FixBadPixelsList(ByteStream& bs) {
     bs.getU32(); // Skip phase - we don't care
     auto badPointCount = bs.getU32();
     auto badRectCount = bs.getU32();
@@ -241,8 +110,7 @@
     }
   }
 
-  void apply(RawImage& ri) override
-  {
+  void apply(RawImage& ri) override {
     ri->mBadPixelPositions.insert(ri->mBadPixelPositions.begin(),
                                   badPixels.begin(), badPixels.end());
   }
@@ -250,127 +118,65 @@
 
 // ****************************************************************************
 
-class ROIOpcode : public DngOpcode
-{
-<<<<<<< HEAD
-  if (param_max_bytes < 16)
-    ThrowRDE("Not enough data to read parameters, only %u bytes left.",
-             param_max_bytes);
-  mTop = getLong(&parameters[0]);
-  mLeft = getLong(&parameters[4]);
-  mBottom = getLong(&parameters[8]);
-  mRight = getLong(&parameters[12]);
-  *bytes_used = 16;
-}
-=======
+class ROIOpcode : public DngOpcode {
 protected:
   uint32 top, left, bottom, right;
->>>>>>> 3cfe4da1
-
-  ROIOpcode(ByteStream& bs)
-  {
+
+  ROIOpcode(ByteStream& bs) {
     top = bs.getU32();
     left = bs.getU32();
     bottom = bs.getU32();
     right = bs.getU32();
   }
 
-  void setup(const RawImage& ri) override
-  {
-    iRectangle2D roi(left, top, right-left, bottom-top);
+  void setup(const RawImage& ri) override {
+    iRectangle2D roi(left, top, right - left, bottom - top);
     iRectangle2D fullImage(0, 0, ri->dim.x, ri->dim.y);
 
     if (!roi.isThisInside(fullImage))
-      ThrowRDE("ROIOpcode: Area of interest not inside image.");
-  }
-};
-
-// ****************************************************************************
-
-class TrimBounds : public ROIOpcode
-{
-<<<<<<< HEAD
-  if (param_max_bytes < 36)
-    ThrowRDE("Not enough data to read parameters, only %u bytes left.",
-             param_max_bytes);
-  mAoi.setAbsolute(getLong(&parameters[4]), getLong(&parameters[0]), getLong(&parameters[12]), getLong(&parameters[8]));
-  mFirstPlane = getLong(&parameters[16]);
-  mPlanes = getLong(&parameters[20]);
-  mRowPitch = getLong(&parameters[24]);
-  mColPitch = getLong(&parameters[28]);
-  if (mPlanes == 0)
-    ThrowRDE("Zero planes");
-  if (mRowPitch == 0 || mColPitch == 0)
-    ThrowRDE("Invalid Pitch");
-
-  int tablesize = getLong(&parameters[32]);
-  *bytes_used = 36;
-
-  if (tablesize <= 0)
-    ThrowRDE("Table size must be positive");
-  if (tablesize > 65536)
-    ThrowRDE("A map with more than 65536 entries not allowed");
-
-  if (param_max_bytes < 36 + ((uint64)tablesize*2))
-    ThrowRDE("Not enough data to read parameters, only %u bytes left.",
-             param_max_bytes);
-
-  for (int i = 0; i <= 65535; i++)
-=======
+      ThrowRDE("Area of interest not inside image.");
+  }
+};
+
+// ****************************************************************************
+
+class TrimBounds : public ROIOpcode {
 public:
   TrimBounds(ByteStream& bs) : ROIOpcode(bs) {}
 
-  void apply(RawImage& ri) override
->>>>>>> 3cfe4da1
-  {
-    ri->subFrame(iRectangle2D(left, top, right-left, bottom-top));
-  }
-};
-
-// ****************************************************************************
-
-class PixelOpcode : public ROIOpcode
-{
-<<<<<<< HEAD
-  if (in->getDataType() != TYPE_USHORT16)
-    ThrowRDE("Only 16 bit images supported");
-
-  if (mFirstPlane > in->getCpp())
-    ThrowRDE("Not that many planes in actual image");
-
-  if (mFirstPlane+mPlanes > in->getCpp())
-    ThrowRDE("Not that many planes in actual image");
-=======
+  void apply(RawImage& ri) override {
+    ri->subFrame(iRectangle2D(left, top, right - left, bottom - top));
+  }
+};
+
+// ****************************************************************************
+
+class PixelOpcode : public ROIOpcode {
 protected:
   uint32 firstPlane, planes, rowPitch, colPitch;
 
-  PixelOpcode(ByteStream& bs) : ROIOpcode(bs)
-  {
+  PixelOpcode(ByteStream& bs) : ROIOpcode(bs) {
     firstPlane = bs.getU32();
     planes = bs.getU32();
     rowPitch = bs.getU32();
     colPitch = bs.getU32();
 
     if (planes == 0)
-      ThrowRDE("PixelOpcode: Zero planes");
+      ThrowRDE("Zero planes");
     if (rowPitch == 0 || colPitch == 0)
-      ThrowRDE("PixelOpcode: Invalid pitch");
-  }
->>>>>>> 3cfe4da1
-
-  void setup(const RawImage& ri) override
-  {
+      ThrowRDE("Invalid pitch");
+  }
+
+  void setup(const RawImage& ri) override {
     ROIOpcode::setup(ri);
     if (firstPlane + planes > ri->getCpp())
-      ThrowRDE("PixelOpcode: Not that many planes in actual image");
+      ThrowRDE("Not that many planes in actual image");
   }
 
   // traverses the current ROI and applies the operation OP to each pixel,
   // i.e. each pixel value v is replaced by op(x, y, v), where x/y are the
   // coordinates of the pixel value v.
-  template <typename T, typename OP>
-  void applyOP(RawImage& ri, OP op)
-  {
+  template <typename T, typename OP> void applyOP(RawImage& ri, OP op) {
     int cpp = ri->getCpp();
     for (auto y = top; y < bottom; y += rowPitch) {
       auto* src = (T*)ri->getData(0, y);
@@ -382,242 +188,60 @@
       }
     }
   }
-<<<<<<< HEAD
-}
-
-
-
- /***************** OpcodeMapPolynomial   ****************/
-
-OpcodeMapPolynomial::OpcodeMapPolynomial(const uchar8* parameters, uint32 param_max_bytes, uint32 *bytes_used )
-{
-  if (param_max_bytes < 36)
-    ThrowRDE("Not enough data to read parameters, only %u bytes left.",
-             param_max_bytes);
-  mAoi.setAbsolute(getLong(&parameters[4]), getLong(&parameters[0]), getLong(&parameters[12]), getLong(&parameters[8]));
-  mFirstPlane = getLong(&parameters[16]);
-  mPlanes = getLong(&parameters[20]);
-  mRowPitch = getLong(&parameters[24]);
-  mColPitch = getLong(&parameters[28]);
-  if (mPlanes == 0)
-    ThrowRDE("Zero planes");
-  if (mRowPitch == 0 || mColPitch == 0)
-    ThrowRDE("Invalid Pitch");
-
-  mDegree = getLong(&parameters[32]);
-  *bytes_used = 36;
-  if (mDegree > 8)
-    ThrowRDE("A polynomial with more than 8 degrees not allowed");
-  if (param_max_bytes < 36 + (mDegree*8))
-    ThrowRDE("Not enough data to read parameters, only %u bytes left.",
-             param_max_bytes);
-  for (uint64 i = 0; i <= mDegree; i++)
-    mCoefficient[i] = getDouble(&parameters[36+8*i]);
-  *bytes_used += 8*mDegree+8;
-  mFlags = MultiThreaded | PureLookup;
-}
-=======
-};
->>>>>>> 3cfe4da1
-
-// ****************************************************************************
-
-class LookupOpcode : public PixelOpcode
-{
-<<<<<<< HEAD
-  if (in->getDataType() != TYPE_USHORT16)
-    ThrowRDE("Only 16 bit images supported");
-
-  if (mFirstPlane > in->getCpp())
-    ThrowRDE("Not that many planes in actual image");
-
-  if (mFirstPlane+mPlanes > in->getCpp())
-    ThrowRDE("Not that many planes in actual image");
-=======
+};
+
+// ****************************************************************************
+
+class LookupOpcode : public PixelOpcode {
 protected:
   vector<ushort16> lookup;
 
   LookupOpcode(ByteStream& bs) : PixelOpcode(bs), lookup(65536) {}
->>>>>>> 3cfe4da1
-
-  void setup(const RawImage& ri) override
-  {
+
+  void setup(const RawImage& ri) override {
     PixelOpcode::setup(ri);
     if (ri->getDataType() != TYPE_USHORT16)
-      ThrowRDE("LookupOpcode: Only 16 bit images supported");
-  }
-
-  void apply(RawImage& ri) override
-  {
-    applyOP<ushort16>(ri, [this](uint32 x, uint32 y, ushort16 v) {
-      return lookup[v];
-    });
-  }
-};
-
-// ****************************************************************************
-
-class TableMap : public LookupOpcode
-{
-<<<<<<< HEAD
-  if (param_max_bytes < 36)
-    ThrowRDE("Not enough data to read parameters, only %u bytes left.",
-             param_max_bytes);
-  mAoi.setAbsolute(getLong(&parameters[4]), getLong(&parameters[0]), getLong(&parameters[12]), getLong(&parameters[8]));
-  mFirstPlane = getLong(&parameters[16]);
-  mPlanes = getLong(&parameters[20]);
-  mRowPitch = getLong(&parameters[24]);
-  mColPitch = getLong(&parameters[28]);
-  if (mPlanes == 0)
-    ThrowRDE("Zero planes");
-  if (mRowPitch == 0 || mColPitch == 0)
-    ThrowRDE("Invalid Pitch");
-
-  mCount = getLong(&parameters[32]);
-  *bytes_used = 36;
-  if (param_max_bytes < 36 + (mCount*4))
-    ThrowRDE("Not enough data to read parameters, only %u bytes left.",
-             param_max_bytes);
-  if ((uint64)mAoi.getHeight() != mCount)
-    ThrowRDE("Element count (%llu) does not match height of area (%d.", mCount,
-             mAoi.getHeight());
-
-  for (uint64 i = 0; i < mCount; i++)
-    mDelta[i] = getFloat(&parameters[36+4*i]);
-  *bytes_used += 4*mCount;
-  mFlags = MultiThreaded;
-}
-=======
-public:
-  TableMap(ByteStream& bs) : LookupOpcode(bs)
-  {
+      ThrowRDE("Only 16 bit images supported");
+  }
+
+  void apply(RawImage& ri) override {
+    applyOP<ushort16>(
+        ri, [this](uint32 x, uint32 y, ushort16 v) { return lookup[v]; });
+  }
+};
+
+// ****************************************************************************
+
+class TableMap : public LookupOpcode {
+public:
+  TableMap(ByteStream& bs) : LookupOpcode(bs) {
     auto count = bs.getU32();
->>>>>>> 3cfe4da1
 
     if (count == 0 || count > 65536)
-      ThrowRDE("TableMap: Invalid size of lookup table");
-
-<<<<<<< HEAD
-RawImage& OpcodeDeltaPerRow::createOutput( RawImage &in )
-{
-  if (mFirstPlane > in->getCpp())
-    ThrowRDE("Not that many planes in actual image");
-
-  if (mFirstPlane+mPlanes > in->getCpp())
-    ThrowRDE("Not that many planes in actual image");
-
-  return in;
-}
-
-void OpcodeDeltaPerRow::apply( RawImage &in, RawImage &out, uint32 startY, uint32 endY )
-{
-  if (in->getDataType() == TYPE_USHORT16) {
-    int cpp = out->getCpp();
-    for (uint64 y = startY; y < endY; y += mRowPitch) {
-      auto *src = (ushort16 *)out->getData(mAoi.getLeft(), y);
-      // Add offset, so this is always first plane
-      src+=mFirstPlane;
-      auto delta = (int)(65535.0f * mDelta[y]);
-      for (uint64 x = 0; x < (uint64)mAoi.getWidth(); x += mColPitch) {
-        for (uint64 p = 0; p < mPlanes; p++)
-        {
-          //TODO: the way clampBits is used here, is _very_ likely wrong
-          src[x*cpp+p] = clampBits(16,delta + src[x*cpp+p]);
-        }
-      }
-    }
-  } else {
-    int cpp = out->getCpp();
-    for (uint64 y = startY; y < endY; y += mRowPitch) {
-      auto *src = (float *)out->getData(mAoi.getLeft(), y);
-      // Add offset, so this is always first plane
-      src+=mFirstPlane;
-      float delta = mDelta[y];
-      for (uint64 x = 0; x < (uint64)mAoi.getWidth(); x += mColPitch) {
-        for (uint64 p = 0; p < mPlanes; p++)
-        {
-          src[x*cpp+p] = delta + src[x*cpp+p];
-        }
-      }
-    }
-=======
+      ThrowRDE("Invalid size of lookup table");
+
     for (auto i = 0u; i < count; ++i)
       lookup[i] = bs.getU16();
 
     if (count < lookup.size())
       fill_n(&lookup[count], lookup.size() - count, lookup[count - 1]);
->>>>>>> 3cfe4da1
-  }
-};
-
-// ****************************************************************************
-
-class PolynomialMap : public LookupOpcode
-{
-<<<<<<< HEAD
-  if (param_max_bytes < 36)
-    ThrowRDE("Not enough data to read parameters, only %u bytes left.",
-             param_max_bytes);
-  mAoi.setAbsolute(getLong(&parameters[4]), getLong(&parameters[0]), getLong(&parameters[12]), getLong(&parameters[8]));
-  mFirstPlane = getLong(&parameters[16]);
-  mPlanes = getLong(&parameters[20]);
-  mRowPitch = getLong(&parameters[24]);
-  mColPitch = getLong(&parameters[28]);
-  if (mPlanes == 0)
-    ThrowRDE("Zero planes");
-  if (mRowPitch == 0 || mColPitch == 0)
-    ThrowRDE("Invalid Pitch");
-
-  mCount = getLong(&parameters[32]);
-  *bytes_used = 36;
-  if (param_max_bytes < 36 + (mCount*4))
-    ThrowRDE("Not enough data to read parameters, only %u bytes left.",
-             param_max_bytes);
-  if ((uint64)mAoi.getWidth() != mCount)
-    ThrowRDE("Element count (%llu) does not match width of area (%d).", mCount,
-             mAoi.getWidth());
-
-  for (uint64 i = 0; i < mCount; i++)
-    mDelta[i] = getFloat(&parameters[36+4*i]);
-  *bytes_used += 4*mCount;
-  mFlags = MultiThreaded;
-  mDeltaX = nullptr;
-}
-=======
-public:
-  PolynomialMap(ByteStream& bs) : LookupOpcode(bs)
-  {
+  }
+};
+
+// ****************************************************************************
+
+class PolynomialMap : public LookupOpcode {
+public:
+  PolynomialMap(ByteStream& bs) : LookupOpcode(bs) {
     vector<double> polynomial;
->>>>>>> 3cfe4da1
-
-    polynomial.resize(bs.getU32()+1);
+
+    polynomial.resize(bs.getU32() + 1);
 
     if (polynomial.size() > 9)
-      ThrowRDE("PolynomialMap: A polynomial with more than 8 degrees not allowed");
-
-<<<<<<< HEAD
-RawImage& OpcodeDeltaPerCol::createOutput( RawImage &in )
-{
-  if (mFirstPlane > in->getCpp())
-    ThrowRDE("Not that many planes in actual image");
-
-  if (mFirstPlane+mPlanes > in->getCpp())
-    ThrowRDE("Not that many planes in actual image");
-
-  if (in->getDataType() == TYPE_USHORT16) {
-    if (mDeltaX)
-      delete[] mDeltaX;
-    int w = mAoi.getWidth();
-    mDeltaX = new int[w];
-    for (int i = 0; i < w; i++)
-      mDeltaX[i] = lround(65535.0f * mDelta[i]);
-  }
-  return in;
-}
-=======
+      ThrowRDE("A polynomial with more than 8 degrees not allowed");
+
     for (auto& coeff : polynomial)
       coeff = bs.get<double>();
->>>>>>> 3cfe4da1
 
     // Create lookup
     lookup.resize(65536);
@@ -632,55 +256,14 @@
 
 // ****************************************************************************
 
-class DeltaRowOrColBase : public PixelOpcode
-{
-<<<<<<< HEAD
-  if (param_max_bytes < 36)
-    ThrowRDE("Not enough data to read parameters, only %u bytes left.",
-             param_max_bytes);
-  mAoi.setAbsolute(getLong(&parameters[4]), getLong(&parameters[0]), getLong(&parameters[12]), getLong(&parameters[8]));
-  mFirstPlane = getLong(&parameters[16]);
-  mPlanes = getLong(&parameters[20]);
-  mRowPitch = getLong(&parameters[24]);
-  mColPitch = getLong(&parameters[28]);
-  if (mPlanes == 0)
-    ThrowRDE("Zero planes");
-  if (mRowPitch == 0 || mColPitch == 0)
-    ThrowRDE("Invalid Pitch");
-
-  mCount = getLong(&parameters[32]);
-  *bytes_used = 36;
-  if (param_max_bytes < 36 + (mCount*4))
-    ThrowRDE("Not enough data to read parameters, only %u bytes left.",
-             param_max_bytes);
-  if ((uint64)mAoi.getHeight() != mCount)
-    ThrowRDE("Element count (%llu) does not match height of area (%d).", mCount,
-             mAoi.getHeight());
-
-  for (uint64 i = 0; i < mCount; i++)
-    mDelta[i] = getFloat(&parameters[36+4*i]);
-  *bytes_used += 4*mCount;
-  mFlags = MultiThreaded;
-}
-=======
+class DeltaRowOrColBase : public PixelOpcode {
 protected:
   vector<float> deltaF;
   vector<int> deltaI;
->>>>>>> 3cfe4da1
-
-  DeltaRowOrColBase(ByteStream& bs, float f2iScale) : PixelOpcode(bs)
-  {
+
+  DeltaRowOrColBase(ByteStream& bs, float f2iScale) : PixelOpcode(bs) {
     deltaF.resize(bs.getU32());
 
-<<<<<<< HEAD
-RawImage& OpcodeScalePerRow::createOutput( RawImage &in )
-{
-  if (mFirstPlane > in->getCpp())
-    ThrowRDE("Not that many planes in actual image");
-
-  if (mFirstPlane+mPlanes > in->getCpp())
-    ThrowRDE("Not that many planes in actual image");
-=======
     for (auto& f : deltaF)
       f = bs.get<float>();
 
@@ -689,7 +272,6 @@
       deltaI.emplace_back((int)(f2iScale * f));
   }
 };
->>>>>>> 3cfe4da1
 
 // ****************************************************************************
 
@@ -701,14 +283,11 @@
   static inline uint32 select(uint32 x, uint32 y) { return y; }
 };
 
-template <typename S>
-class OffsetPerRowOrCol : public DeltaRowOrColBase
-{
+template <typename S> class OffsetPerRowOrCol : public DeltaRowOrColBase {
 public:
   OffsetPerRowOrCol(ByteStream& bs) : DeltaRowOrColBase(bs, 65535.0f) {}
 
-  void apply(RawImage& ri) override
-  {
+  void apply(RawImage& ri) override {
     if (ri->getDataType() == TYPE_USHORT16) {
       applyOP<ushort16>(ri, [this](uint32 x, uint32 y, ushort16 v) {
         return clampBits(deltaI[S::select(x, y)] + v, 16);
@@ -724,45 +303,11 @@
 using OffsetPerRow = OffsetPerRowOrCol<SelectY>;
 using OffsetPerCol = OffsetPerRowOrCol<SelectX>;
 
-template <typename S>
-class ScalePerRowOrCol : public DeltaRowOrColBase
-{
-<<<<<<< HEAD
-  if (param_max_bytes < 36)
-    ThrowRDE("Not enough data to read parameters, only %u bytes left.",
-             param_max_bytes);
-  mAoi.setAbsolute(getLong(&parameters[4]), getLong(&parameters[0]), getLong(&parameters[12]), getLong(&parameters[8]));
-  mFirstPlane = getLong(&parameters[16]);
-  mPlanes = getLong(&parameters[20]);
-  mRowPitch = getLong(&parameters[24]);
-  mColPitch = getLong(&parameters[28]);
-  if (mPlanes == 0)
-    ThrowRDE("Zero planes");
-  if (mRowPitch == 0 || mColPitch == 0)
-    ThrowRDE("Invalid Pitch");
-
-  mCount = getLong(&parameters[32]);
-  *bytes_used = 36;
-  if (param_max_bytes < 36 + (mCount*4))
-    ThrowRDE("Not enough data to read parameters, only %u bytes left.",
-             param_max_bytes);
-  if ((uint64)mAoi.getWidth() != mCount)
-    ThrowRDE("Element count (%llu) does not match width of area (%d).", mCount,
-             mAoi.getWidth());
-
-  for (uint64 i = 0; i < mCount; i++)
-    mDelta[i] = getFloat(&parameters[36+4*i]);
-  *bytes_used += 4*mCount;
-  mFlags = MultiThreaded;
-  mDeltaX = nullptr;
-}
-=======
+template <typename S> class ScalePerRowOrCol : public DeltaRowOrColBase {
 public:
   ScalePerRowOrCol(ByteStream& bs) : DeltaRowOrColBase(bs, 1024.0f) {}
->>>>>>> 3cfe4da1
-
-  void apply(RawImage& ri) override
-  {
+
+  void apply(RawImage& ri) override {
     if (ri->getDataType() == TYPE_USHORT16) {
       applyOP<ushort16>(ri, [this](uint32 x, uint32 y, ushort16 v) {
         return clampBits((deltaI[S::select(x, y)] * v + 512) >> 10, 16);
@@ -780,23 +325,7 @@
 
 // ****************************************************************************
 
-DngOpcodes::DngOpcodes(TiffEntry *entry)
-{
-<<<<<<< HEAD
-  if (mFirstPlane > in->getCpp())
-    ThrowRDE("Not that many planes in actual image");
-
-  if (mFirstPlane+mPlanes > in->getCpp())
-    ThrowRDE("Not that many planes in actual image");
-
-  if (in->getDataType() == TYPE_USHORT16) {
-    if (mDeltaX)
-      delete[] mDeltaX;
-    int w = mAoi.getWidth();
-    mDeltaX = new int[w];
-    for (int i = 0; i < w; i++)
-      mDeltaX[i] = (int)(1024.0f * mDelta[i]);
-=======
+DngOpcodes::DngOpcodes(TiffEntry* entry) {
   ByteStream bs = entry->getData();
   // DNG opcodes seem to be always stored in big endian
   bs.setInNativeByteOrder(getHostEndianness() == big);
@@ -839,11 +368,10 @@
     default:
       // Throw Error if not marked as optional
       if (!(flags & 1))
-        ThrowRDE("DngOpcodes: Unsupported Opcode: %d", code);
+        ThrowRDE("Unsupported Opcode: %d", code);
     }
     if (bs.getPosition() != expected_pos)
-      ThrowRDE("DngOpcodes: Inconsistent length of opcode");
->>>>>>> 3cfe4da1
+      ThrowRDE("Inconsistent length of opcode");
   }
 }
 
@@ -851,8 +379,7 @@
 // of the the DngOpcode type in DngOpcodes.h
 DngOpcodes::~DngOpcodes() = default;
 
-void DngOpcodes::applyOpCodes(RawImage& ri)
-{
+void DngOpcodes::applyOpCodes(RawImage& ri) {
   for (const auto& code : opcodes) {
     code->setup(ri);
     code->apply(ri);
