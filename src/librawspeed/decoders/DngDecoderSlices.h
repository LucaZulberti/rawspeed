/*
    RawSpeed - RAW file decoder.

    Copyright (C) 2009-2014 Klaus Post

    This library is free software; you can redistribute it and/or
    modify it under the terms of the GNU Lesser General Public
    License as published by the Free Software Foundation; either
    version 2 of the License, or (at your option) any later version.

    This library is distributed in the hope that it will be useful,
    but WITHOUT ANY WARRANTY; without even the implied warranty of
    MERCHANTABILITY or FITNESS FOR A PARTICULAR PURPOSE.  See the GNU
    Lesser General Public License for more details.

    You should have received a copy of the GNU Lesser General Public
    License along with this library; if not, write to the Free Software
    Foundation, Inc., 51 Franklin Street, Fifth Floor, Boston, MA 02110-1301 USA
*/

#pragma once

#include "rawspeedconfig.h"

#include "common/Common.h"    // for uint32
#include "common/RawImage.h"  // for RawImage
#include "common/Threading.h" // for pthread_t
#include "io/FileMap.h"       // for FileMap
#include <queue>              // for queue
#include <vector>             // for vector

namespace RawSpeed {

class DngDecoderSlices;

class DngSliceElement
{
public:
  DngSliceElement(uint32 off, uint32 count, uint32 offsetX, uint32 offsetY,
                  uint32 w, uint32 h)
      : byteOffset(off), byteCount(count), offX(offsetX), offY(offsetY),
        width(w), height(h), mUseBigtable(false) {}
  const uint32 byteOffset;
  const uint32 byteCount;
  const uint32 offX;
  const uint32 offY;
  const uint32 width;
  const uint32 height;
  bool mUseBigtable;
};

class DngDecoderThread
{
public:
<<<<<<< HEAD
  DngDecoderThread() = default;
  ~DngDecoderThread() = default;
#ifdef HAVE_PTHREAD
=======
#ifndef NO_PTHREAD
>>>>>>> 873c82d3
  pthread_t threadid;
#endif
  std::queue<DngSliceElement> slices;
  DngDecoderSlices* parent;
};


class DngDecoderSlices
{
public:
  DngDecoderSlices(FileMap *file, const RawImage &img, int compression);
  void addSlice(const DngSliceElement &slice);
  void startDecoding();
  void decodeSlice(DngDecoderThread* t);
  int size();
  std::queue<DngSliceElement> slices;
  std::vector<DngDecoderThread*> threads;
  FileMap *mFile;
  RawImage mRaw;
  bool mFixLjpeg;
  uint32 mPredictor;
  uint32 mBps;
  uint32 nThreads;
  int compression;
#ifdef HAVE_ZLIB
private:
  void decodeDeflate(const DngSliceElement &e, unsigned char *dBuffer);
#endif

};

} // namespace RawSpeed<|MERGE_RESOLUTION|>--- conflicted
+++ resolved
@@ -52,13 +52,7 @@
 class DngDecoderThread
 {
 public:
-<<<<<<< HEAD
-  DngDecoderThread() = default;
-  ~DngDecoderThread() = default;
 #ifdef HAVE_PTHREAD
-=======
-#ifndef NO_PTHREAD
->>>>>>> 873c82d3
   pthread_t threadid;
 #endif
   std::queue<DngSliceElement> slices;
